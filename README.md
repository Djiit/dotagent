--- conflicted
+++ resolved
@@ -290,13 +290,9 @@
 - `exportToWindsurf(rules: RuleBlock[], outputPath: string): void`
 - `exportToZed(rules: RuleBlock[], outputPath: string): void`
 - `exportToCodex(rules: RuleBlock[], outputPath: string): void`
-<<<<<<< HEAD
-- `exportToQodo(rules: RuleBlock[], outputPath: string): void` - Export to Qodo best practices
-- `exportToAmazonQ(rules: RuleBlock[], outputDir: string): void` - Export to Amazon Q Developer format
-=======
+- `exportToAmazonQ(rules: RuleBlock[], outputDir: string): void`
 - `exportToGemini(rules: RuleBlock[], outputPath: string): void`
 - `exportToQodo(rules: RuleBlock[], outputPath: string): void`
->>>>>>> c4a06d71
 
 ## Development
 
