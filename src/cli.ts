#!/usr/bin/env node

<<<<<<< HEAD
import { existsSync, readFileSync, writeFileSync, appendFileSync } from 'fs'
import { join, resolve, dirname } from 'path'
=======
import { existsSync, readFileSync, writeFileSync, appendFileSync, rmSync } from 'fs'
import { join, resolve } from 'path'
>>>>>>> 2235ea1d
import { parseArgs } from 'util'
import { importAll, importAgent, exportToAgent, exportAll } from './index.js'
import { color, header, formatList } from './utils/colors.js'

const { values, positionals } = parseArgs({
  args: process.argv.slice(2),
  options: {
    help: { type: 'boolean', short: 'h' },
    output: { type: 'string', short: 'o' },
    format: { type: 'string', short: 'f' },
    overwrite: { type: 'boolean', short: 'w' },
    'dry-run': { type: 'boolean', short: 'd' },
    'include-private': { type: 'boolean' },
    'skip-private': { type: 'boolean' },
  },
  allowPositionals: true
}) as { values: any; positionals: string[] }

function showHelp() {
  console.log(`
${color.bold('dotagent')} - Multi-file AI agent configuration manager

${color.bold('Usage:')}
  ${color.command('dotagent import')} ${color.dim('<repo-path>')}    Import all rule files from a repository
  ${color.command('dotagent export')} ${color.dim('[repo-path]')}   Export .agent/ directory to all supported formats
  ${color.command('dotagent convert')} ${color.dim('<file>')}        Convert a specific rule file

${color.bold('Options:')}
  ${color.yellow('-h, --help')}       Show this help message
  ${color.yellow('-o, --output')}     Output file path (for convert command)
  ${color.yellow('-f, --format')}     Specify format (copilot|cursor|cline|windsurf|zed|codex|aider|claude|qodo)
  ${color.yellow('-w, --overwrite')}  Overwrite existing files
  ${color.yellow('-d, --dry-run')}    Preview operations without making changes

${color.bold('Examples:')}
  ${color.dim('# Import all rules from current directory (creates .agent/)')}
  ${color.command('dotagent import .')}

  ${color.dim('# Export .agent/ directory to all formats')}
  ${color.command('dotagent export')}
  
  ${color.dim('# Export from specific directory')}
  ${color.command('dotagent export /path/to/repo')}

  ${color.dim('# Preview what would be imported without creating files')}
  ${color.command('dotagent import . --dry-run')}
`)
}

async function main() {
  if (values.help || positionals.length === 0) {
    showHelp()
    process.exit(0)
  }

  const command = positionals[0]
  const target = positionals[1]
  const isDryRun = values['dry-run']

  if (isDryRun) {
    console.log(color.info('Running in dry-run mode - no files will be modified'))
  }

  switch (command) {
    case 'import': {
      if (!target) {
        console.error(color.error('Repository path required'))
        console.error(color.dim('Hint: Use "." for current directory'))
        process.exit(1)
      }

      const repoPath = resolve(target)
      if (!existsSync(repoPath)) {
        console.error(color.error(`Path does not exist: ${color.path(repoPath)}`))
        console.error(color.dim('Hint: Check if the path is correct or use "." for current directory'))
        process.exit(1)
      }

      console.log(header('Importing Rules'))
      console.log(`Scanning: ${color.path(repoPath)}`)
      
      const { results, errors } = await importAll(repoPath)

      if (results.length === 0) {
        console.log(color.warning('No rule files found'))
        console.log(color.dim('Hint: DotAgent looks for:'))
        console.log(formatList([
          '.agent/**/*.md',
          '.github/copilot-instructions.md',
          '.cursor/rules/*.mdc',
          '.clinerules',
          '.windsurfrules',
          '.rules',
          'AGENTS.md',
          'CLAUDE.md',
          'best_practices.md'
        ]))
      } else {
        console.log(color.success(`Found ${color.number(results.length.toString())} rule file(s):`))
        
        for (const result of results) {
          const ruleCount = color.number(`${result.rules.length} rule(s)`)
          console.log(`  ${color.format(result.format)}: ${color.path(result.filePath)} ${color.dim(`(${ruleCount})`)}`)
        }

        // Combine all rules
        const allRules = results.flatMap(r => r.rules)
        
        // Check if .agent directory exists
        const agentDir = join(repoPath, '.agent')
        if (existsSync(agentDir)) {
          const existingAgent = importAgent(agentDir)
          console.log(color.info(`Found existing .agent/ directory with ${color.number(existingAgent.rules.length.toString())} rule(s)`))
        }

        if (isDryRun) {
          console.log(color.info(`Would export to: ${color.path(agentDir)}`))
          console.log(color.dim(`Total rules: ${allRules.length}`))
        } else {
          const outputDir = values.output || repoPath
          exportToAgent(allRules, outputDir)
          console.log(color.success(`Created .agent/ directory with ${color.number(allRules.length.toString())} rule(s)`))
        }
      }

      if (errors.length > 0) {
        console.log(color.warning('Import errors:'))
        for (const error of errors) {
          console.log(`  ${color.red('×')} ${color.path(error.file)}: ${error.error}`)
        }
      }
      break
    }

    case 'export': {
      // Default to current directory if no target specified
      const repoPath = target ? resolve(target) : process.cwd()
      const agentDir = join(repoPath, '.agent')
      
      if (!existsSync(agentDir)) {
        console.error(color.error(`No .agent/ directory found in: ${color.path(repoPath)}`))
        console.error(color.dim('Hint: Run "dotagent import ." first to create .agent/ directory'))
        process.exit(1)
      }

      // Check for legacy .agentconfig file
      const agentConfigPath = join(repoPath, '.agentconfig')
      if (existsSync(agentConfigPath)) {
        console.error(color.error('Found deprecated .agentconfig file'))
        console.error(color.dim('The single-file .agentconfig format is deprecated. Please run "dotagent import ." to migrate to .agent/ directory.'))
        process.exit(1)
      }

      console.log(header('Exporting Rules'))
      
      const result = importAgent(agentDir)
      const rules = result.rules
      
      console.log(color.success(`Found ${color.number(rules.length.toString())} rule(s) in ${color.path(agentDir)}`))
      
      // Count private rules
      const privateRuleCount = rules.filter(r => r.metadata.private).length
      if (privateRuleCount > 0) {
        console.log(color.dim(`Including ${privateRuleCount} private rule(s)`))
      }

      const outputDir = values.output || repoPath
      
      const exportTargets = [
        { path: '.github/copilot-instructions.md', format: 'VS Code Copilot' },
        { path: '.cursor/rules/', format: 'Cursor' },
        { path: '.clinerules', format: 'Cline' },
        { path: '.windsurfrules', format: 'Windsurf' },
        { path: '.rules', format: 'Zed' },
        { path: 'AGENTS.md', format: 'OpenAI Codex' },
        { path: 'CONVENTIONS.md', format: 'Aider' },
        { path: 'CLAUDE.md', format: 'Claude Code' },
        { path: 'best_practices.md', format: 'Qodo Merge' }
      ]

      if (isDryRun) {
        console.log(color.info('Would export to:'))
        for (const target of exportTargets) {
          console.log(`  ${color.format(target.format)}: ${color.path(join(outputDir, target.path))}`)
        }
      } else {
        const options = { includePrivate: values['include-private'] }
        exportAll(rules, outputDir, isDryRun)
        console.log(color.success('Exported to:'))
        for (const target of exportTargets) {
          console.log(`  ${color.format(target.format)}: ${color.path(join(outputDir, target.path))}`)
        }
        
        if (!values['include-private'] && privateRuleCount > 0) {
          console.log(color.dim(`\nExcluded ${privateRuleCount} private rule(s). Use --include-private to include them.`))
        }
        
        // Update .gitignore with private patterns
        updateGitignore(outputDir)
      }
      break
    }

    case 'convert': {
      if (!target) {
        console.error(color.error('Input file path required'))
        process.exit(1)
      }

      const inputPath = resolve(target)
      if (!existsSync(inputPath)) {
        console.error(color.error(`File does not exist: ${color.path(inputPath)}`))
        process.exit(1)
      }

      console.log(header('Converting File'))

      // Auto-detect format or use specified
      let format = values.format
      if (!format) {
        if (inputPath.includes('copilot-instructions')) format = 'copilot'
        else if (inputPath.endsWith('.mdc')) format = 'cursor'
        else if (inputPath.includes('.clinerules')) format = 'cline'
        else if (inputPath.includes('.windsurfrules')) format = 'windsurf'
        else if (inputPath.endsWith('.rules')) format = 'zed'
        else if (inputPath.endsWith('AGENTS.md')) format = 'codex'
        else if (inputPath.endsWith('CLAUDE.md')) format = 'claude'
        else if (inputPath.endsWith('CONVENTIONS.md')) format = 'aider'
        else if (inputPath.endsWith('best_practices.md')) format = 'qodo'
        else {
          console.error(color.error('Cannot auto-detect format'))
          console.error(color.dim('Hint: Specify format with -f (copilot|cursor|cline|windsurf|zed|codex|aider|claude|qodo)'))
          process.exit(1)
        }
      }

      console.log(`Format: ${color.format(format)}`)
      console.log(`Input: ${color.path(inputPath)}`)

      // Import using appropriate importer
      const { importCopilot, importCursor, importCline, importWindsurf, importZed, importCodex, importAider, importClaudeCode, importQodo } = await import('./importers.js')
      
      let result
      switch (format) {
        case 'copilot':
          result = importCopilot(inputPath)
          break
        case 'cursor':
          result = importCursor(inputPath)
          break
        case 'cline':
          result = importCline(inputPath)
          break
        case 'windsurf':
          result = importWindsurf(inputPath)
          break
        case 'zed':
          result = importZed(inputPath)
          break
        case 'codex':
          result = importCodex(inputPath)
          break
        case 'aider':
          result = importAider(inputPath)
          break
        case 'claude':
          result = importClaudeCode(inputPath)
          break
        case 'qodo':
          result = importQodo(inputPath)
          break
        default:
          console.error(color.error(`Unknown format: ${format}`))
          process.exit(1)
      }

      const outputDir = values.output || dirname(inputPath)
      const agentDir = join(outputDir, '.agent')

      // If an .agent directory already exists and overwrite flag is NOT set,
      // remove it to ensure a clean conversion output. This prevents stale
      // rules from previous operations (e.g., example workspaces) from
      // contaminating the converted output and breaking ordering-sensitive tests.
      if (existsSync(agentDir) && !values.overwrite) {
        rmSync(agentDir, { recursive: true, force: true })
      }

      if (isDryRun) {
        console.log(color.info(`Would export to: ${color.path(agentDir)}`))
        console.log(color.dim(`Rules found: ${result.rules.length}`))
      } else {
        exportToAgent(result.rules, outputDir)
        console.log(color.success(`Exported to: ${color.path(agentDir)}`))
        console.log(color.dim(`Created ${result.rules.length} .mdc file(s)`))
      }
      break
    }

    default:
      console.error(color.error(`Unknown command: ${command}`))
      showHelp()
      process.exit(1)
  }
}

function updateGitignore(repoPath: string): void {
  const gitignorePath = join(repoPath, '.gitignore')
  const privatePatterns = [
    '# Added by dotagent: ignore private AI rule files',
    '.agent/**/*.local.md',
    '.agent/private/**',
    '.github/copilot-instructions.local.md',
    '.cursor/rules/**/*.local.mdc',
    '.cursor/rules-private/**',
    '.clinerules.local',
    '.clinerules/private/**',
    '.windsurfrules.local',
    '.rules.local',
    'AGENTS.local.md',
    'CONVENTIONS.local.md',
    'CLAUDE.local.md'
  ].join('\n')
  
  if (existsSync(gitignorePath)) {
    const content = readFileSync(gitignorePath, 'utf-8')
    
    // Check if patterns are already present
    if (!content.includes('# Added by dotagent:')) {
      console.log(color.info('Updating .gitignore with private file patterns'))
      appendFileSync(gitignorePath, '\n\n' + privatePatterns + '\n', 'utf-8')
    }
  } else {
    // Create new .gitignore
    console.log(color.info('Creating .gitignore with private file patterns'))
    writeFileSync(gitignorePath, privatePatterns + '\n', 'utf-8')
  }
}

main().catch(error => {
  console.error(color.error('Unexpected error:'))
  console.error(error)
  process.exit(1)
})<|MERGE_RESOLUTION|>--- conflicted
+++ resolved
@@ -1,12 +1,7 @@
 #!/usr/bin/env node
 
-<<<<<<< HEAD
-import { existsSync, readFileSync, writeFileSync, appendFileSync } from 'fs'
+import { existsSync, readFileSync, writeFileSync, appendFileSync, rmSync } from 'fs'
 import { join, resolve, dirname } from 'path'
-=======
-import { existsSync, readFileSync, writeFileSync, appendFileSync, rmSync } from 'fs'
-import { join, resolve } from 'path'
->>>>>>> 2235ea1d
 import { parseArgs } from 'util'
 import { importAll, importAgent, exportToAgent, exportAll } from './index.js'
 import { color, header, formatList } from './utils/colors.js'
