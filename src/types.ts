--- conflicted
+++ resolved
@@ -33,11 +33,7 @@
 }
 
 export interface ExportOptions {
-<<<<<<< HEAD
   format: 'agent' | 'copilot' | 'cursor' | 'cline' | 'windsurf' | 'zed' | 'codex' | 'aider' | 'claude' | 'qodo'
-=======
-  format?: 'agent' | 'copilot' | 'cursor' | 'cline' | 'windsurf' | 'zed' | 'codex' | 'aider' | 'claude'
->>>>>>> b62abf1c
   outputPath?: string
   overwrite?: boolean
   includePrivate?: boolean // Include private rules in export
